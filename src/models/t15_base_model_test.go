--- conflicted
+++ resolved
@@ -96,11 +96,7 @@
 			})
 			Convey("DefaultGet", func() {
 				defaults := userJane.Call("DefaultGet").(*ModelData)
-<<<<<<< HEAD
-				So(defaults.FieldMap, ShouldHaveLength, 12)
-=======
 				So(defaults.FieldMap, ShouldHaveLength, 11)
->>>>>>> 2238a12a
 				So(defaults.FieldMap, ShouldContainKey, "status_json")
 				So(defaults.FieldMap["status_json"], ShouldEqual, 12)
 				So(defaults.FieldMap, ShouldContainKey, "hexya_external_id")
