--- conflicted
+++ resolved
@@ -191,11 +191,7 @@
 
 	// 2. Apply defaults from context (if exists) or default function
 	for fName, fi := range Registry.MustGet(rc.ModelName()).fields.registryByJSON {
-<<<<<<< HEAD
-		if !fi.isSettable() || fi.isRelatedField() {
-=======
 		if !fi.isSettable() || fi.isComputedField() || fi.isRelatedField() {
->>>>>>> 2238a12a
 			continue
 		}
 		if _, ok := fMap.Get(fName, rc.model); ok {
@@ -338,7 +334,7 @@
 // doUpdate just updates the database records pointed at by
 // this RecordCollection with the given fieldMap. It also
 // updates the cache for the record
-func (rc *RecordCollection) doUpdate(fMap FieldMap) bool {
+func (rc *RecordCollection) doUpdate(fMap FieldMap) {
 	rc.CheckExecutionPermission(rc.model.methods.MustGet("Write"))
 	if rc.IsEmpty() {
 		log.Panic("Trying to update an empty RecordSet", "model", rc.ModelName(), "values", fMap)
@@ -354,7 +350,7 @@
 		_, okWU := fMap["write_uid"]
 		if okWD && okWU {
 			// We only have write_date and write_uid to update, so we ignore
-			return false
+			return
 		}
 	}
 	sql, args := rc.query.updateQuery(fMap)
@@ -367,7 +363,6 @@
 			rc.env.cache.updateEntry(rc.model, rec.Ids()[0], k, v, rc.query.ctxArgsSlug())
 		}
 	}
-	return false
 }
 
 // updateRelationFields updates reverse relations fields of the
